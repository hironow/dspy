--- conflicted
+++ resolved
@@ -46,11 +46,7 @@
             prompt = x["prompt"]
 
             if prompt != last_prompt:
-<<<<<<< HEAD
-                if provider == "clarifai" or provider == "google" or provider == "Bedrock" or provider == "Sagemaker":
-=======
-                if provider == "clarifai" or provider == "google" or provider == "groq":
->>>>>>> ff6d8136
+                if provider == "clarifai" or provider == "google" or provider == "groq" or provider == "Bedrock" or provider == "Sagemaker":
                     printed.append((prompt, x["response"]))
                 elif provider == "anthropic":
                     blocks = [{"text": block.text} for block in x["response"].content if block.type == "text"]
