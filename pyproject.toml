--- conflicted
+++ resolved
@@ -43,13 +43,7 @@
     "pillow>=10.1.0",
     "numpy>=1.26.0",
     "xxhash>=3.5.0",
-<<<<<<< HEAD
-    "gepa[dspy]==0.0.12",
-    "langextract>=1.0.9",
-    "uvicorn>=0.29.0",
-=======
     "gepa[dspy]==0.0.17",
->>>>>>> 1df59840
 ]
 
 [project.optional-dependencies]
